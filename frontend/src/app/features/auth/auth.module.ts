import { NgModule } from '@angular/core';
import { CommonModule } from '@angular/common';
import { RouterModule, Routes } from '@angular/router';

import { AuthLayoutComponent } from './components/auth-layout/auth-layout.component';
import { LoginComponent } from './pages/login/login.component';
import { SignupComponent } from './pages/signup/signup.component';

<<<<<<< HEAD
// Material Imports
import { MatCardModule } from '@angular/material/card';
import { MatInputModule } from '@angular/material/input';
import { MatFormFieldModule } from '@angular/material/form-field';
import { MatButtonModule } from '@angular/material/button';
import { MatIconModule } from '@angular/material/icon';
import { MatDividerModule } from '@angular/material/divider';
import { MatCheckboxModule } from '@angular/material/checkbox';
import { MatSnackBarModule } from '@angular/material/snack-bar';
import { MatProgressSpinnerModule } from '@angular/material/progress-spinner';
import { ForgotPasswordComponent } from './components/forgot-password/forgot-password.component';
=======
const routes: Routes = [
  {
    path: '',
    component: AuthLayoutComponent,
    children: [
      { path: '', redirectTo: 'login', pathMatch: 'full' },
      { path: 'login', component: LoginComponent },
      { path: 'signup', component: SignupComponent },
    ],
  },
];
>>>>>>> 70de20ac

@NgModule({
  imports: [
    CommonModule,
<<<<<<< HEAD
    AuthRoutingModule,
    ReactiveFormsModule,
    RouterModule,
    HttpClientModule,
    // Material modules
    MatCardModule,
    MatInputModule,
    MatFormFieldModule,
    MatButtonModule,
    MatIconModule,
    MatDividerModule,
    MatCheckboxModule,
    MatSnackBarModule,
    MatProgressSpinnerModule,
    AuthLayoutComponent,
    SignupComponent,
    LoginComponent,
    ForgotPasswordComponent
=======
    RouterModule.forChild(routes),
    AuthLayoutComponent,
    LoginComponent,
    SignupComponent,
>>>>>>> 70de20ac
  ],
})
export class AuthModule {}<|MERGE_RESOLUTION|>--- conflicted
+++ resolved
@@ -6,19 +6,6 @@
 import { LoginComponent } from './pages/login/login.component';
 import { SignupComponent } from './pages/signup/signup.component';
 
-<<<<<<< HEAD
-// Material Imports
-import { MatCardModule } from '@angular/material/card';
-import { MatInputModule } from '@angular/material/input';
-import { MatFormFieldModule } from '@angular/material/form-field';
-import { MatButtonModule } from '@angular/material/button';
-import { MatIconModule } from '@angular/material/icon';
-import { MatDividerModule } from '@angular/material/divider';
-import { MatCheckboxModule } from '@angular/material/checkbox';
-import { MatSnackBarModule } from '@angular/material/snack-bar';
-import { MatProgressSpinnerModule } from '@angular/material/progress-spinner';
-import { ForgotPasswordComponent } from './components/forgot-password/forgot-password.component';
-=======
 const routes: Routes = [
   {
     path: '',
@@ -30,36 +17,14 @@
     ],
   },
 ];
->>>>>>> 70de20ac
 
 @NgModule({
   imports: [
     CommonModule,
-<<<<<<< HEAD
-    AuthRoutingModule,
-    ReactiveFormsModule,
-    RouterModule,
-    HttpClientModule,
-    // Material modules
-    MatCardModule,
-    MatInputModule,
-    MatFormFieldModule,
-    MatButtonModule,
-    MatIconModule,
-    MatDividerModule,
-    MatCheckboxModule,
-    MatSnackBarModule,
-    MatProgressSpinnerModule,
-    AuthLayoutComponent,
-    SignupComponent,
-    LoginComponent,
-    ForgotPasswordComponent
-=======
     RouterModule.forChild(routes),
     AuthLayoutComponent,
     LoginComponent,
     SignupComponent,
->>>>>>> 70de20ac
   ],
 })
 export class AuthModule {}