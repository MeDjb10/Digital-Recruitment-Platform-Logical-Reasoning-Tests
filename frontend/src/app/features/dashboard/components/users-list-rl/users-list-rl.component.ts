import {
  Component,
  OnInit,
  ViewChild,
  AfterViewInit,
  ChangeDetectorRef,
} from '@angular/core';
import { Table } from 'primeng/table';
import { TagModule } from 'primeng/tag';
import { IconFieldModule } from 'primeng/iconfield';
import { InputIconModule } from 'primeng/inputicon';
import { HttpClientModule } from '@angular/common/http';
import { InputTextModule } from 'primeng/inputtext';
import { MultiSelectModule } from 'primeng/multiselect';
import { SelectModule } from 'primeng/select';
import { CommonModule } from '@angular/common';
import { TableModule } from 'primeng/table';
import { TooltipModule } from 'primeng/tooltip';
import { ButtonModule } from 'primeng/button';
import { FormsModule, ReactiveFormsModule } from '@angular/forms';
import { DropdownModule } from 'primeng/dropdown';
import { DialogModule } from 'primeng/dialog';
import { Router } from '@angular/router';
import { CalendarModule } from 'primeng/calendar';
import { ConfirmDialogModule } from 'primeng/confirmdialog';
import { ConfirmationService, MessageService } from 'primeng/api';
import { ToastModule } from 'primeng/toast';
import { map, catchError } from 'rxjs/operators';

import { FormBuilder, FormGroup, Validators } from '@angular/forms';
import { User } from '../../../../core/models/user.model';
import {
  UserFilters,
  UserService,
} from '../../../../core/services/user.service';
import { BadgeModule } from 'primeng/badge';
import { Subject, debounceTime, distinctUntilChanged } from 'rxjs';
import { TestAssignmentService } from '../../../../core/services/test-assignment.service';
import { TestLookupService } from '../../../../core/services/test-lookup.service';
import { forkJoin, of } from 'rxjs';
import { switchMap } from 'rxjs/operators';
import { TestService } from '../../../../core/services/test.service';

@Component({
  selector: 'app-users-list-rl',
  standalone: true,
  imports: [
    TableModule,
    TagModule,
    IconFieldModule,
    InputTextModule,
    InputIconModule,
    MultiSelectModule,
    SelectModule,
    HttpClientModule,
    CommonModule,
    TooltipModule,
    ButtonModule,
    FormsModule,
    ReactiveFormsModule,
    DropdownModule,
    DialogModule,
    CalendarModule,
    ConfirmDialogModule,
    ToastModule,
    BadgeModule,
  ],
  providers: [ConfirmationService, MessageService],
  templateUrl: './users-list-rl.component.html',
  styleUrl: './users-list-rl.component.css',
})
export class UsersListRLComponent implements OnInit, AfterViewInit {
  @ViewChild('dt') table!: Table;

  candidates: User[] = [];
  selectedCandidates: User[] = [];
  loading: boolean = true;
  globalFilterValue: string = '';
  private searchTerms = new Subject<string>();
  // Status options for filtering
  testAuthStatuses: any[] = [
    { label: 'Pending', value: 'pending', severity: 'warning' },
    { label: 'Approved', value: 'approved', severity: 'success' },
    { label: 'Rejected', value: 'rejected', severity: 'danger' },
    { label: 'Not Submitted', value: 'not_submitted', severity: 'secondary' },
  ];

  testStatusOptions = [
    { label: 'Not Started', value: 'not_started', severity: 'secondary' },
    { label: 'In Progress', value: 'in-progress', severity: 'info' },
    { label: 'Completed', value: 'completed', severity: 'success' },
  ];

  // Education level options for filtering
  educationLevelOptions = [
    { label: 'High School', value: 'high_school' },
    { label: 'Bachelor\'s Degree', value: 'bachelor' },
    { label: 'Master\'s Degree', value: 'master' },
    { label: 'PhD', value: 'phd' },
    { label: 'Other', value: 'other' },
  ];

  // Add new property to track which view is active
  activeView: 'auth_requests' | 'test_progress' = 'auth_requests';

  // Dialog visibility flags
  detailsDialogVisible: boolean = false;
  assignmentDialogVisible: boolean = false;
  bulkActionDialogVisible: boolean = false;

  // Selected candidate and form
  selectedCandidate: User | null = null;
  assignmentForm: FormGroup;
  bulkActionForm: FormGroup;

  // Filters
  filters: UserFilters = {
    role: 'candidate',
    page: 1,
    limit: 10,
  };

<<<<<<< HEAD
  // Options for assignment
  testOptions: any[] = [
    { label: 'D-70 (Basic)', value: 'D-70' },
    { label: 'D-2000 (Advanced)', value: 'D-2000' },
  ];
  additionalTestOptions: any[] = [
    { label: 'Logique des propositions', value: 'logique_des_propositions' },
  ];
=======
  // Add loading state for tests
  testsLoading: boolean = false;

  // Options for assignment - will be populated dynamically from database
  testOptions: any[] = [];
  additionalTestOptions: any[] = [];
>>>>>>> a93131f4

  totalRecords: number = 0;
  currentDate: Date = new Date(); // Add current date for calendar min date

  // Add variables to track filter state
  filterValues: any = {};

<<<<<<< HEAD
  // Quick filter variables
  quickStatusFilter: string = '';
  quickTestStatusFilter: string = '';

=======
  testStatusOptions = [
    { label: 'Completed', value: 'completed', severity: 'success' },
    { label: 'In Progress', value: 'in-progress', severity: 'info' }, // Match database value
    { label: 'Timed Out', value: 'timed-out', severity: 'warning' },
    { label: 'Abandoned', value: 'abandoned', severity: 'danger' },
  ];
>>>>>>> a93131f4
  constructor(
    private userService: UserService,
    private router: Router,
    private fb: FormBuilder,
    private confirmationService: ConfirmationService,
    private messageService: MessageService,
    private testAssignmentService: TestAssignmentService,
    private testLookupService: TestLookupService,
    private testService: TestService
  ) {
    // Initialize assignment form with empty values - tests will be loaded dynamically
    this.assignmentForm = this.fb.group({
      assignedTest: ['', Validators.required], // Will be populated with test IDs from database
      additionalTests: [[]],
      examDate: [null, Validators.required],
    });

    this.bulkActionForm = this.fb.group({
      status: ['approved', Validators.required],
      examDate: [null],
    });
  }
<<<<<<< HEAD
  ngOnInit() {
    this.loadCandidates();
    this.loadTests(); // Add this to load tests on component init
=======
  ngAfterViewInit(): void {
    // Initialize the data table if it exists
    if (this.table) {
      // Set initial global filter value if needed
      this.table.filterGlobal(this.globalFilterValue, 'contains');
      
      // Ensure the table is properly initialized with current data
      if (this.candidates.length === 0 && !this.loading) {
        this.loadCandidates();
      }
    }
  }
  ngOnInit() {
    this.loadCandidates();
    this.loadTests(); // Load tests on component initialization

    // Setup debounce for search
    this.searchTerms
      .pipe(debounceTime(400), distinctUntilChanged())
      .subscribe((term) => {
        this.filters.search = term;
        this.loadCandidates();
      });
>>>>>>> a93131f4
  }

  // Simplified global filter method that works with PrimeNG table
  clearGlobalFilter(input: HTMLInputElement, table: Table) {
    this.globalFilterValue = '';
    input.value = '';
    table.clear();
  }

  // Refresh data method
  refreshData() {
    this.selectedCandidates = [];
    this.loadCandidates();
  }
  // Clear all filters
  clearAllFilters(table: Table) {
    this.globalFilterValue = '';
    this.filterValues = {};
    this.quickStatusFilter = '';
    this.quickTestStatusFilter = '';
    this.filters = {
      role: 'candidate',
      page: 1,
      limit: 10,
    };
    table.clear();
    this.loadCandidates();
  }  // Check if there are active filters
  hasActiveFilters(): boolean {
    return (
      !!this.globalFilterValue ||
      !!this.quickStatusFilter ||
      !!this.quickTestStatusFilter ||
      this.table?.hasFilter() ||
      Object.keys(this.filterValues).length > 0
    );
  }

  // Clear selection
  clearSelection() {
    this.selectedCandidates = [];
  }

  // Add specific handler for date filter - improve with better null handling
  onDateFilterChange(date: Date | null) {
    console.log('Date filter changed to:', date);

    if (date) {
      try {
        this.filters.testAuthorizationDate = this.formatDateForApi(date);
        this.filterValues['testAuthorizationDate'] = date;
      } catch (err) {
        console.error('Error formatting date:', err);
        delete this.filters.testAuthorizationDate;
        delete this.filterValues['testAuthorizationDate'];
      }
    } else {
      delete this.filters.testAuthorizationDate;
      delete this.filterValues['testAuthorizationDate'];
    }

    this.loadCandidates();
  }  // Simplified loadCandidates method
  loadCandidates(event?: any) {
    this.loading = true;
<<<<<<< HEAD
    
    // Build filters based on current view
    const currentFilters: UserFilters = {
      ...this.filters,
      ...(this.activeView === 'test_progress' && { testAuthorizationStatus: 'approved' as const })
    };
    
    if (this.activeView === 'test_progress') {
      this.userService.getUsers(currentFilters).pipe(
        catchError(error => {
          console.error('Error loading users:', error);
          return of({ users: [], pagination: { total: 0 } });
        }),
        switchMap(response => {
          const candidates = response.users;
          
          // Get test progress for approved candidates
          const attemptRequests = candidates.map(candidate => {
            if (!candidate._id) {
              return of({ ...candidate, testProgress: null });
            }
            return this.testService.getCandidateAttempts(candidate._id).pipe(
              map(attemptsResponse => {
                const sortedAttempts = attemptsResponse.data.sort((a, b) => 
                  new Date(b.startTime).getTime() - new Date(a.startTime).getTime()
                );
                const latestAttempt = sortedAttempts[0];
                
                return {
                  ...candidate,
                  testProgress: latestAttempt ? {
                    status: latestAttempt.status,
                    percentageScore: latestAttempt.percentageScore,
                    timeSpent: latestAttempt.timeSpent,
                    lastActive: latestAttempt.lastActivityAt,
                    completedAt: latestAttempt.endTime
                  } : null
                };
              }),
              catchError(error => {
                console.error(`Error loading attempts for candidate ${candidate._id}:`, error);
                return of({
                  ...candidate,
                  testProgress: null
                });
              })
            );
          });

          return forkJoin(attemptRequests).pipe(
            map(candidatesWithProgress => ({
              candidates: candidatesWithProgress,
              totalRecords: response.pagination.total
            }))
          );
        })
      ).subscribe({
        next: (result) => {
          this.candidates = result.candidates.map(user => {
            if (user._id && !user.id) {
              user.id = user._id;
            }
            return user;
          });
          this.totalRecords = result.totalRecords;
          this.loading = false;
        },
        error: (error) => {
          console.error('Error:', error);
          this.handleLoadError(error);
        }
      });
=======

    if (this.activeView === 'test_progress') {
      this.userService
        .getUsers(this.filters)
        .pipe(
          catchError((error) => {
            console.error('Error loading users:', error);
            return of({ users: [], pagination: { total: 0 } });
          }),
          switchMap((response) => {
            const candidates = response.users;

            // Use individual attempts instead of getting all at once
            const attemptRequests = candidates.map((candidate) => {
              if (!candidate._id) {
                return of({ ...candidate, testProgress: null });
              }
              return this.testService.getCandidateAttempts(candidate._id).pipe(
                map((attemptsResponse) => {
                  const sortedAttempts = attemptsResponse.data.sort(
                    (a, b) =>
                      new Date(b.startTime).getTime() -
                      new Date(a.startTime).getTime()
                  );
                  const latestAttempt = sortedAttempts[0];
                  console.log(
                    `Latest attempt for candidate ${candidate._id}:`,
                    latestAttempt
                  );

                  return {
                    ...candidate,
                    testProgress: latestAttempt
                      ? {
                          status: latestAttempt.status,
                          percentageScore: latestAttempt.percentageScore,
                          timeSpent: latestAttempt.timeSpent,
                          lastActive: latestAttempt.lastActivityAt,
                          completedAt: latestAttempt.endTime,
                        }
                      : null,
                  };
                }),
                catchError((error) => {
                  console.error(
                    `Error loading attempts for candidate ${candidate.id}:`,
                    error
                  );
                  return of({
                    ...candidate,
                    testProgress: null,
                  });
                })
              );
            });

            return forkJoin(attemptRequests).pipe(
              map((candidatesWithProgress) => ({
                candidates: candidatesWithProgress,
                totalRecords: response.pagination.total,
              }))
            );
          })
        )
        .subscribe({
          next: (result) => {
            this.candidates = result.candidates;
            this.totalRecords = result.totalRecords;
            this.loading = false;
          },
          error: (error) => {
            console.error('Error:', error);
            this.messageService.add({
              severity: 'error',
              summary: 'Error',
              detail: 'Failed to load data',
            });
            this.loading = false;
            this.candidates = [];
            this.totalRecords = 0;
          },
        });
>>>>>>> a93131f4
    } else {
      this.userService.getUsers(currentFilters).subscribe({
        next: (response) => {
          this.candidates = response.users.map((user) => {
            if (user._id && !user.id) {
              user.id = user._id;
            }
            return user;
          });
          this.totalRecords = response.pagination.total;
          this.loading = false;
        },
        error: (error) => {
          console.error('Error loading candidates:', error);
          this.handleLoadError(error);
        },
      });
    }
  }
  private handleLoadError(error: any) {
    this.messageService.add({
      severity: 'error',
      summary: 'Error',
      detail: 'Failed to load data. Please try again.',
    });
    this.loading = false;
    this.candidates = [];
    this.totalRecords = 0;
  }

  // Make formatDateForApi more robust with better error handling
  formatDateForApi(date: Date | null): string {
    if (!date) return '';

    try {
      // More robust way that works even if date is actually a string
      const d = new Date(date);
      if (isNaN(d.getTime())) {
        throw new Error('Invalid date');
      }

      // Format as YYYY-MM-DD
      return d.toISOString().split('T')[0];
    } catch (err) {
      console.error('Error formatting date:', err);
      return '';    }
  }

  // Method to load test authorization requests
  loadTestAuthRequests(status: string = 'pending') {
    this.loading = true;
    this.globalFilterValue = ''; // Reset global filter when changing views

    // Update filters object to include testAuthorizationStatus
    this.filters = {
      role: 'candidate',
      page: 1,
      limit: 10,
      testAuthorizationStatus: status as
        | 'pending'
        | 'approved'
        | 'rejected'
        | 'not_submitted',
    };

    this.userService.getUsers(this.filters).subscribe({
      next: (response) => {
        this.candidates = response.users.map((user) => {
          if (user._id && !user.id) {
            user.id = user._id;
          }
          return user;
        });
        this.totalRecords = response.pagination.total;
        this.loading = false;
        this.selectedCandidates = [];
      },
      error: (error) => {
        console.error('Error loading candidates with filter:', error);
        this.messageService.add({
          severity: 'error',
          summary: 'Error',
          detail: 'Failed to load candidates. Please try again.',
        });
        this.loading = false;
      },
    });
  }

  // Update return type to match PrimeNG's p-tag severity options
  getTestProgressSeverity(
    status: string | undefined
  ): 'info' | 'success' | 'warn' | 'danger' | 'secondary' {
    switch (status?.toLowerCase()) {
      case 'completed':
        return 'success';
      case 'in-progress': // Add this case
      case 'in_progress': // Keep this for backward compatibility
        return 'info';
      case 'timed-out':
      case 'timed_out':
        return 'warn';
      case 'abandoned':
        return 'danger';
      case 'not_started':
      case 'not-started':
      default:
        return 'secondary';
    }
  }

  // Update getSeverity method to match PrimeNG's p-tag severity options
  getSeverity(
    status: string
  ): 'info' | 'success' | 'warn' | 'danger' | 'secondary' {
    switch (status) {
      case 'pending':
        return 'warn';
      case 'approved':
        return 'success';
      case 'rejected':
        return 'danger';
      case 'completed':
        return 'info';
      default:
        return 'secondary';
    }
  }

  // Open details dialog for a candidate
  showDetails(candidate: User) {
    this.selectedCandidate = candidate;
    this.detailsDialogVisible = true;

    // Populate the assignment form if test is already assigned
    if (candidate.testAssignment) {
      this.assignmentForm.patchValue({
        assignedTest: candidate.testAssignment.assignedTest,
        additionalTests: candidate.testAssignment.additionalTests || [],
        examDate: candidate.testAssignment.examDate
          ? new Date(candidate.testAssignment.examDate)
          : null,
      });
    } else {
      // Reset form for new assignment
      this.assignmentForm.reset({
        assignedTest: 'D-70',
        additionalTests: [],
        examDate: null,
      });
    }
  } // Open assignment dialog
  showAssignmentDialog(candidate: User) {
    this.selectedCandidate = candidate;

    // Ensure tests are loaded before showing dialog
    if (this.testOptions.length === 0) {
      this.loadTests();
    }

    this.assignmentDialogVisible = true;

    // If candidate already has a test assignment, populate the form with the assigned test IDs
    if (candidate.testAssignment) {
      // Handle both old format (using names) and new format (using IDs)
      const assignedTestValue =
        (candidate.testAssignment as any).assignedTestId ||
        candidate.testAssignment.assignedTest ||
        '';
      const additionalTestValues =
        (candidate.testAssignment as any).additionalTestIds ||
        candidate.testAssignment.additionalTests ||
        [];

      this.assignmentForm.patchValue({
        assignedTest: assignedTestValue,
        additionalTests: additionalTestValues,
        examDate: candidate.testAssignment.examDate
          ? new Date(candidate.testAssignment.examDate)
          : null,
      });
    } else {
      // Reset form for new assignment with empty values (no defaults)
      this.assignmentForm.reset({
        assignedTest: '', // Let user select from loaded tests
        additionalTests: [],
        examDate: null,
      });
    }
  }

  // Open bulk action dialog
  showBulkActionDialog() {
    if (this.selectedCandidates.length === 0) {
      this.messageService.add({
        severity: 'warn',
        summary: 'Warning',
        detail: 'Please select at least one candidate',
      });
      return;
    }

    this.bulkActionDialogVisible = true;
    this.bulkActionForm.reset({
      status: 'approved',
      examDate: null,
    });
  }

  // Approve a test authorization request
  approveRequest(userId: string) {
    this.userService
      .updateTestAuthorizationStatus(userId, 'approved')
      .subscribe({
        next: (response) => {
          this.messageService.add({
            severity: 'success',
            summary: 'Success',
            detail: 'Test authorization approved successfully',
          });
          this.loadTestAuthRequests();
        },
        error: (error) => {
          console.error('Error approving request:', error);
          this.messageService.add({
            severity: 'error',
            summary: 'Error',
            detail: 'Failed to approve request. Please try again.',
          });
        },
      });
  }

  // Reject a test authorization request
  rejectRequest(userId: string) {
    this.userService
      .updateTestAuthorizationStatus(userId, 'rejected')
      .subscribe({
        next: (response) => {
          this.messageService.add({
            severity: 'success',
            summary: 'Success',
            detail: 'Test authorization rejected successfully',
          });
          this.loadTestAuthRequests();
        },
        error: (error) => {
          console.error('Error rejecting request:', error);
          this.messageService.add({
            severity: 'error',
            summary: 'Error',
            detail: 'Failed to reject request. Please try again.',
          });
        },
      });
  }
  assignTest() {
    if (!this.selectedCandidate || !this.assignmentForm.valid) {
      this.messageService.add({
        severity: 'warn',
        summary: 'Incomplete Form',
        detail: 'Please fill all required fields before assigning the test',
      });
      return;
    }

    const formData = this.assignmentForm.value;
    let userId = this.selectedCandidate.id;

    // Ensure we have a valid user ID
    if (
      !this.isValidObjectId(userId) &&
      this.selectedCandidate._id &&
      this.isValidObjectId(this.selectedCandidate._id)
    ) {
      userId = this.selectedCandidate._id;
    }

    if (!this.isValidObjectId(userId)) {
      this.messageService.add({
        severity: 'error',
        summary: 'Invalid User',
        detail: 'Cannot assign test: Invalid user ID',
      });
      return;
    }

    // Validate the selected test ID
    if (!this.isValidObjectId(formData.assignedTest)) {
      this.messageService.add({
        severity: 'error',
        summary: 'Invalid Test Selection',
        detail: 'Please select a valid test from the dropdown',
      });
      return;
    }

    // Validate additional test IDs if provided
    const additionalTestIds = formData.additionalTests || [];
    for (const testId of additionalTestIds) {
      if (!this.isValidObjectId(testId)) {
        this.messageService.add({
          severity: 'error',
          summary: 'Invalid Additional Test',
          detail:
            'One or more additional tests are invalid. Please review your selections.',
        });
        return;
      }
    }

    // Prepare assignment data with validated test IDs
    const assignmentData = {
      assignedTestId: formData.assignedTest, // This is now a validated test ID from database
      additionalTestIds: additionalTestIds, // These are now validated test IDs from database
      examDate: formData.examDate,
    };

    console.log('Assigning test with data:', {
      userId,
      assignmentData,
      selectedTestName: this.getTestNameById(formData.assignedTest),
      additionalTestNames: additionalTestIds.map((id: string) =>
        this.getTestNameById(id)
      ),
    });

    this.testAssignmentService
      .manualTestAssignment(userId, assignmentData)
      .subscribe({
        next: (response) => {
          this.messageService.add({
            severity: 'success',
            summary: 'Test Assigned Successfully',
            detail: `Test has been assigned to ${this.selectedCandidate?.firstName} ${this.selectedCandidate?.lastName}`,
          });

          this.assignmentDialogVisible = false;
          this.assignmentForm.reset();
          this.selectedCandidate = null;

          // Refresh the candidates list to show updated assignment status
          this.loadCandidates();
        },
        error: (error) => {
          console.error('Test assignment error:', error);
          const errorMessage =
            error?.error?.message || error?.message || 'Failed to assign test';

          this.messageService.add({
            severity: 'error',
            summary: 'Assignment Failed',
            detail: errorMessage,
          });
        },
      });
  }

  // Helper method to get test name by ID for logging/display purposes
  private getTestNameById(testId: string): string {
    const test =
      this.testOptions.find((option) => option.value === testId) ||
      this.additionalTestOptions.find((option) => option.value === testId);
    return test ? test.label : 'Unknown Test';
  }

  // Add this helper method to validate MongoDB ObjectIds
  isValidObjectId(id: string): boolean {
    // MongoDB ObjectId is a 24 character hex string
    return /^[0-9a-fA-F]{24}$/.test(id);
  }

  // Process bulk action
  processBulkAction() {
    if (!this.bulkActionForm.valid || this.selectedCandidates.length === 0) {
      this.messageService.add({
        severity: 'warn',
        summary: 'Warning',
        detail: 'Please fill all required fields and select candidates',
      });
      return;
    }

    const formData = this.bulkActionForm.value;

    // Get valid user IDs and check for problematic ones
    const userIds = this.selectedCandidates.map((candidate) => {
      // Determine which ID to use - prefer _id if id is not valid
      let userId = candidate.id;

      // If the backend model is using _id instead of id, use that property
      if (
        !this.isValidObjectId(userId) &&
        candidate._id &&
        this.isValidObjectId(candidate._id)
      ) {
        userId = candidate._id;
        console.log('Using _id instead of id for bulk operation:', userId);
      }

      return userId;
    });

    // Check if we have any invalid IDs before proceeding
    const invalidIds = userIds.filter((id) => !this.isValidObjectId(id));
    if (invalidIds.length > 0) {
      console.error('Invalid user IDs detected:', invalidIds);
      this.messageService.add({
        severity: 'error',
        summary: 'Error',
        detail: `${invalidIds.length} users have invalid ID formats. Cannot proceed.`,
      });
      return;
    }

    this.userService
      .bulkUpdateTestAuthorizationStatus(userIds, formData.status)
      .subscribe({
        next: (response) => {
          this.messageService.add({
            severity: 'success',
            summary: 'Success',
            detail: `${response.updatedCount} request(s) updated successfully`,
          });
          this.bulkActionDialogVisible = false;
          this.selectedCandidates = [];
          this.loadTestAuthRequests();
        },
        error: (error) => {
          console.error('Error processing bulk action:', error);
          this.messageService.add({
            severity: 'error',
            summary: 'Error',
            detail: 'Failed to process bulk action. Please try again.',
          });
        },
      });
  }

  // Confirm action with a dialog
  confirmAction(event: Event, action: string, userId: string) {
    // Check if we have a valid ID format before proceeding
    if (!this.isValidObjectId(userId)) {
      console.warn(
        'Invalid ObjectID format detected, checking for alternative ID'
      );

      // Try to find the candidate in our list to get the _id instead
      const candidate = this.candidates.find((c) => c.id === userId);
      if (candidate && candidate._id && this.isValidObjectId(candidate._id)) {
        userId = candidate._id;
        console.log('Using _id instead of id for action:', userId);
      } else {
        console.error('Cannot perform action: No valid ID found for user');
        this.messageService.add({
          severity: 'error',
          summary: 'Error',
          detail: 'Cannot perform action: Invalid user ID format',
        });
        return;
      }
    }

    this.confirmationService.confirm({
      target: event.target as EventTarget,
      message: `Are you sure you want to ${action} this request?`,
      icon: 'pi pi-exclamation-triangle',
      accept: () => {
        if (action === 'approve') {
          this.approveRequest(userId);
        } else if (action === 'reject') {
          this.rejectRequest(userId);
        }
      },
    });
  }

  // Format date for display
  formatDate(date: string | Date | undefined): string {
    if (!date) return 'N/A';
    return new Date(date).toLocaleString();
  }

  // Get education level display value
  getEducationLevel(level: string | undefined): string {
    if (!level) return 'N/A';

    // Format the education level for display
    return level.replace('_', ' ').replace(/\b\w/g, (l) => l.toUpperCase());
  }

  // Utility method to check if candidate has submitted a test request
  hasSubmittedRequest(candidate: User): boolean {
    return candidate.testAuthorizationStatus !== 'not_submitted';
  }

  // Clear filters and reload data
  clearFilters() {
    this.filters = {
      role: 'candidate',
      page: 1,
      limit: 10,
    };
    this.loadCandidates();
  } // Load tests dynamically from database and populate dropdowns
  loadTests() {
    this.testsLoading = true;

    this.testLookupService.getAllTests().subscribe({
      next: (tests) => {
        console.log('Loaded available tests from database:', tests);

        if (!tests || tests.length === 0) {
          console.warn('No tests found in database');
          this.testOptions = [];
          this.additionalTestOptions = [];
          this.testsLoading = false;
          return;
        }

        // Create dropdown options using test IDs as values
        const allTestOptions = tests
          .filter((test: any) => test.isActive !== false) // Only include active tests
          .map((test: any) => ({
            label: `${test.name} ${
              test.difficulty ? `(${test.difficulty})` : ''
            } - ${test.category || test.type || 'General'}`,
            value: test._id, // Use the database ID
            testData: test, // Store full test data for reference
            category: test.category,
            type: test.type,
            difficulty: test.difficulty,
            isActive: test.isActive,
          }));

        // Categorize tests - Primary tests for main assignment, additional tests for extras
        const primaryTests: any[] = [];
        const additionalTests: any[] = [];

        allTestOptions.forEach((option: any) => {
          // Main tests: typically domino and logical reasoning tests
          if (option.type === 'domino' || option.category === 'logical') {
            primaryTests.push(option);
          }

          // Additional tests can be any test type
          additionalTests.push(option);
        });

        // Set the options for dropdowns
        this.testOptions =
          primaryTests.length > 0 ? primaryTests : allTestOptions;
        this.additionalTestOptions = additionalTests;

        console.log('Primary test options (using IDs):', this.testOptions);
        console.log(
          'Additional test options (using IDs):',
          this.additionalTestOptions
        );

        this.testsLoading = false;
      },
      error: (error) => {
        console.error('Error loading tests from database:', error);
        this.testsLoading = false;

        this.messageService.add({
          severity: 'error',
          summary: 'Error Loading Tests',
          detail:
            'Failed to load tests from database. Please refresh the page and try again.',
        });

        // Clear options on error rather than using hardcoded fallbacks
        this.testOptions = [];
        this.additionalTestOptions = [];
      },
    });
  }

  // Method to switch between views
  switchView(view: 'auth_requests' | 'test_progress') {
    this.activeView = view;
    this.selectedCandidates = [];
    this.clearAllFilters(this.table);
    this.loadCandidates();
  }

  // Format time spent in a human-readable way
  formatTimeSpent(timeSpent: number): string {
    const minutes = Math.floor(timeSpent / 60000);
    const seconds = Math.floor((timeSpent % 60000) / 1000);
    return `${minutes}m ${seconds}s`;
  }

  // Add new method to view attempt details
  viewAttemptDetails(candidateId: string) {
    // Navigate to the details page with the candidate ID
    this.router.navigate([
      '/dashboard/RaisonnementLogique/Users/completed',
      candidateId,
    ]);
  }

  // Quick filter methods
  applyQuickStatusFilter(status: string) {
    if (this.table) {
      this.table.filter(status, 'testAuthorizationStatus', 'equals');
    }
  }

  applyQuickTestStatusFilter(status: string) {
    if (this.table) {
      this.table.filter(status, 'testProgress.status', 'equals');
    }
  }

  // Clear all filters and reset quick filters
  clearQuickFilters() {
    this.quickStatusFilter = '';
    this.quickTestStatusFilter = '';
    this.clearAllFilters(this.table);
  }
}<|MERGE_RESOLUTION|>--- conflicted
+++ resolved
@@ -120,23 +120,14 @@
     limit: 10,
   };
 
-<<<<<<< HEAD
-  // Options for assignment
-  testOptions: any[] = [
-    { label: 'D-70 (Basic)', value: 'D-70' },
-    { label: 'D-2000 (Advanced)', value: 'D-2000' },
-  ];
-  additionalTestOptions: any[] = [
-    { label: 'Logique des propositions', value: 'logique_des_propositions' },
-  ];
-=======
+
   // Add loading state for tests
   testsLoading: boolean = false;
 
   // Options for assignment - will be populated dynamically from database
   testOptions: any[] = [];
   additionalTestOptions: any[] = [];
->>>>>>> a93131f4
+
 
   totalRecords: number = 0;
   currentDate: Date = new Date(); // Add current date for calendar min date
@@ -144,19 +135,19 @@
   // Add variables to track filter state
   filterValues: any = {};
 
-<<<<<<< HEAD
+
   // Quick filter variables
   quickStatusFilter: string = '';
   quickTestStatusFilter: string = '';
 
-=======
+
   testStatusOptions = [
     { label: 'Completed', value: 'completed', severity: 'success' },
     { label: 'In Progress', value: 'in-progress', severity: 'info' }, // Match database value
     { label: 'Timed Out', value: 'timed-out', severity: 'warning' },
     { label: 'Abandoned', value: 'abandoned', severity: 'danger' },
   ];
->>>>>>> a93131f4
+
   constructor(
     private userService: UserService,
     private router: Router,
@@ -179,11 +170,7 @@
       examDate: [null],
     });
   }
-<<<<<<< HEAD
-  ngOnInit() {
-    this.loadCandidates();
-    this.loadTests(); // Add this to load tests on component init
-=======
+
   ngAfterViewInit(): void {
     // Initialize the data table if it exists
     if (this.table) {
@@ -207,7 +194,7 @@
         this.filters.search = term;
         this.loadCandidates();
       });
->>>>>>> a93131f4
+
   }
 
   // Simplified global filter method that works with PrimeNG table
@@ -273,7 +260,7 @@
   }  // Simplified loadCandidates method
   loadCandidates(event?: any) {
     this.loading = true;
-<<<<<<< HEAD
+
     
     // Build filters based on current view
     const currentFilters: UserFilters = {
@@ -346,90 +333,7 @@
           this.handleLoadError(error);
         }
       });
-=======
-
-    if (this.activeView === 'test_progress') {
-      this.userService
-        .getUsers(this.filters)
-        .pipe(
-          catchError((error) => {
-            console.error('Error loading users:', error);
-            return of({ users: [], pagination: { total: 0 } });
-          }),
-          switchMap((response) => {
-            const candidates = response.users;
-
-            // Use individual attempts instead of getting all at once
-            const attemptRequests = candidates.map((candidate) => {
-              if (!candidate._id) {
-                return of({ ...candidate, testProgress: null });
-              }
-              return this.testService.getCandidateAttempts(candidate._id).pipe(
-                map((attemptsResponse) => {
-                  const sortedAttempts = attemptsResponse.data.sort(
-                    (a, b) =>
-                      new Date(b.startTime).getTime() -
-                      new Date(a.startTime).getTime()
-                  );
-                  const latestAttempt = sortedAttempts[0];
-                  console.log(
-                    `Latest attempt for candidate ${candidate._id}:`,
-                    latestAttempt
-                  );
-
-                  return {
-                    ...candidate,
-                    testProgress: latestAttempt
-                      ? {
-                          status: latestAttempt.status,
-                          percentageScore: latestAttempt.percentageScore,
-                          timeSpent: latestAttempt.timeSpent,
-                          lastActive: latestAttempt.lastActivityAt,
-                          completedAt: latestAttempt.endTime,
-                        }
-                      : null,
-                  };
-                }),
-                catchError((error) => {
-                  console.error(
-                    `Error loading attempts for candidate ${candidate.id}:`,
-                    error
-                  );
-                  return of({
-                    ...candidate,
-                    testProgress: null,
-                  });
-                })
-              );
-            });
-
-            return forkJoin(attemptRequests).pipe(
-              map((candidatesWithProgress) => ({
-                candidates: candidatesWithProgress,
-                totalRecords: response.pagination.total,
-              }))
-            );
-          })
-        )
-        .subscribe({
-          next: (result) => {
-            this.candidates = result.candidates;
-            this.totalRecords = result.totalRecords;
-            this.loading = false;
-          },
-          error: (error) => {
-            console.error('Error:', error);
-            this.messageService.add({
-              severity: 'error',
-              summary: 'Error',
-              detail: 'Failed to load data',
-            });
-            this.loading = false;
-            this.candidates = [];
-            this.totalRecords = 0;
-          },
-        });
->>>>>>> a93131f4
+
     } else {
       this.userService.getUsers(currentFilters).subscribe({
         next: (response) => {
