import { Routes } from '@angular/router';
import { AuthLayoutComponent } from './features/auth/components/auth-layout/auth-layout.component';
import { LoginComponent } from './features/auth/pages/login/login.component';
import { SignupComponent } from './features/auth/pages/signup/signup.component';

export const routes: Routes = [
  {
    path: '',
    redirectTo: 'home',
    pathMatch: 'full',
  },
  {
    path: 'home',
    loadChildren: () =>
      import('./features/homepage/homepage.module').then(
        (m) => m.HomepageModule
      ),
  },
  {
    path: 'auth',
    loadChildren: () =>
      import('./features/auth/auth.module').then((m) => m.AuthModule),
<<<<<<< HEAD
=======
  },
  {
    path: '**',
    redirectTo: 'home',
>>>>>>> 70de20ac
  },
];<|MERGE_RESOLUTION|>--- conflicted
+++ resolved
@@ -20,12 +20,6 @@
     path: 'auth',
     loadChildren: () =>
       import('./features/auth/auth.module').then((m) => m.AuthModule),
-<<<<<<< HEAD
-=======
-  },
-  {
-    path: '**',
-    redirectTo: 'home',
->>>>>>> 70de20ac
+
   },
 ];